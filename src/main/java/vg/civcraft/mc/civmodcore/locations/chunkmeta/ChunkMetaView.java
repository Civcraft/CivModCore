--- conflicted
+++ resolved
@@ -13,64 +13,7 @@
 	protected JavaPlugin plugin;
 	protected GlobalChunkMetaManager globalManager;
 
-<<<<<<< HEAD
-	private static Map<String, ChunkMetaView<? extends ChunkMeta>> existingViews = new HashMap<>();
-
-	/**
-	 * Access method to the entire chunk metadata API. You can use this method once
-	 * per plugin to obtain an access object for metadata created by your plugin
-	 * 
-	 * @param <T>            Metadata class for chunks
-	 * @param plugin         Plugin to get instance for
-	 * @param chunkMetaClass Class object for metadata class
-	 * @return Access object for the given plugins meta data or null if something
-	 *         went wrong
-	 */
-	@SuppressWarnings("unchecked")
-	public static <T extends ChunkMeta> ChunkMetaView<T> registerPlugin(JavaPlugin plugin, Class<T> chunkMetaClass) {
-		if (existingViews.containsKey(plugin.getName())) {
-			return (ChunkMetaView<T>) existingViews.get(plugin.getName());
-		}
-		GlobalChunkMetaManager globalManager = CivModCorePlugin.getChunkMetaManager();
-		if (globalManager == null) {
-			return null;
-		}
-		ChunkDAO chunkDAO = globalManager.getChunkDAO();
-		int id = chunkDAO.getOrCreatePluginID(plugin);
-		if (id == -1) {
-			return null;
-		}
-		ChunkMetaFactory metaFactory = globalManager.getChunkMetaFactory();
-		if (!metaFactory.registerPlugin(plugin.getName(), id, chunkMetaClass)) {
-			return null;
-		}
-		ChunkMetaView<T> view = new ChunkMetaView<>(plugin, id, globalManager);
-		existingViews.put(plugin.getName(), view);
-		return view;
-	}
-
-	/**
-	 * Shuts down all active views and saves them to the database. Should only be called on server shutdown
-	 */
-	public static void saveAll() {
-		// copy keys so we can iterate safely
-		List<String> keys = new LinkedList<>(existingViews.keySet());
-		for (String key : keys) {
-			ChunkMetaView<? extends ChunkMeta> view = existingViews.get(key);
-			if (view != null) {
-				view.disable();
-			}
-		}
-	}
-
-	private int pluginID;
-	private JavaPlugin plugin;
-	private GlobalChunkMetaManager globalManager;
-
-	private ChunkMetaView(JavaPlugin plugin, int pluginID, GlobalChunkMetaManager globalManager) {
-=======
 	ChunkMetaView(JavaPlugin plugin, int pluginID, GlobalChunkMetaManager globalManager) {
->>>>>>> 93e812cf
 		this.plugin = plugin;
 		this.pluginID = pluginID;
 		this.globalManager = globalManager;
