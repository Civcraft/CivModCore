--- conflicted
+++ resolved
@@ -346,12 +346,7 @@
 			}
 		}
 		int xSize = config.getInt("xSize", -1);
-<<<<<<< HEAD
-		int zSize = config.getInt("zSize", -1);
-		
-=======
 		int zSize = config.getInt("zSize", -1);		
->>>>>>> 64795669
 		IArea area = null;
 		switch (type) {
 		case "GLOBAL":
